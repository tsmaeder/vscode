--- conflicted
+++ resolved
@@ -8,11 +8,8 @@
 
 const moduleNames = [
 	'xterm',
-<<<<<<< HEAD
+	'xterm-addon-canvas',
 	'xterm-addon-ligatures',
-=======
-	'xterm-addon-canvas',
->>>>>>> 4ea6a276
 	'xterm-addon-search',
 	'xterm-addon-unicode11',
 	'xterm-addon-webgl'
