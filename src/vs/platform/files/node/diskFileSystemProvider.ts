/*---------------------------------------------------------------------------------------------
 *  Copyright (c) Microsoft Corporation. All rights reserved.
 *  Licensed under the MIT License. See License.txt in the project root for license information.
 *--------------------------------------------------------------------------------------------*/

import { Stats } from 'fs';
import { Barrier, retry } from 'vs/base/common/async';
import { ResourceMap } from 'vs/base/common/map';
import { VSBuffer } from 'vs/base/common/buffer';
import { CancellationToken } from 'vs/base/common/cancellation';
import { Event } from 'vs/base/common/event';
import { isEqual } from 'vs/base/common/extpath';
import { DisposableStore, IDisposable, toDisposable } from 'vs/base/common/lifecycle';
import { basename, dirname, join } from 'vs/base/common/path';
import { isLinux, isWindows } from 'vs/base/common/platform';
import { extUriBiasedIgnorePathCase, joinPath, basename as resourcesBasename, dirname as resourcesDirname } from 'vs/base/common/resources';
import { newWriteableStream, ReadableStreamEvents } from 'vs/base/common/stream';
import { URI } from 'vs/base/common/uri';
import { IDirent, Promises, RimRafMode, SymlinkSupport } from 'vs/base/node/pfs';
import { localize } from 'vs/nls';
import { createFileSystemProviderError, IFileAtomicReadOptions, IFileDeleteOptions, IFileOpenOptions, IFileOverwriteOptions, IFileReadStreamOptions, FileSystemProviderCapabilities, FileSystemProviderError, FileSystemProviderErrorCode, FileType, IFileWriteOptions, IFileSystemProviderWithFileAtomicReadCapability, IFileSystemProviderWithFileCloneCapability, IFileSystemProviderWithFileFolderCopyCapability, IFileSystemProviderWithFileReadStreamCapability, IFileSystemProviderWithFileReadWriteCapability, IFileSystemProviderWithOpenReadWriteCloseCapability, isFileOpenForWriteOptions, IStat, FilePermission, IFileSystemProviderWithFileAtomicWriteCapability, IFileSystemProviderWithFileAtomicDeleteCapability, IFileChange } from 'vs/platform/files/common/files';
import { readFileIntoStream } from 'vs/platform/files/common/io';
import { AbstractNonRecursiveWatcherClient, AbstractUniversalWatcherClient, ILogMessage } from 'vs/platform/files/common/watcher';
import { ILogService } from 'vs/platform/log/common/log';
import { AbstractDiskFileSystemProvider, IDiskFileSystemProviderOptions } from 'vs/platform/files/common/diskFileSystemProvider';
import { UniversalWatcherClient } from 'vs/platform/files/node/watcher/watcherClient';
import { NodeJSWatcherClient } from 'vs/platform/files/node/watcher/nodejs/nodejsClient';

<<<<<<< HEAD
/**
 * Enable graceful-fs very early from here to have it enabled
 * in all contexts that leverage the disk file system provider.
 */
(() => {
	try {
		gracefulify(fs);
	} catch (error) {
		// console.error(`Error enabling graceful-fs: ${toErrorMessage(error)}`);
	}
})();

=======
>>>>>>> 00f0f260
export class DiskFileSystemProvider extends AbstractDiskFileSystemProvider implements
	IFileSystemProviderWithFileReadWriteCapability,
	IFileSystemProviderWithOpenReadWriteCloseCapability,
	IFileSystemProviderWithFileReadStreamCapability,
	IFileSystemProviderWithFileFolderCopyCapability,
	IFileSystemProviderWithFileAtomicReadCapability,
	IFileSystemProviderWithFileAtomicWriteCapability,
	IFileSystemProviderWithFileAtomicDeleteCapability,
	IFileSystemProviderWithFileCloneCapability {

	private static TRACE_LOG_RESOURCE_LOCKS = false; // not enabled by default because very spammy

	constructor(
		logService: ILogService,
		options?: IDiskFileSystemProviderOptions
	) {
		super(logService, options);
	}

	//#region File Capabilities

	readonly onDidChangeCapabilities = Event.None;

	private _capabilities: FileSystemProviderCapabilities | undefined;
	get capabilities(): FileSystemProviderCapabilities {
		if (!this._capabilities) {
			this._capabilities =
				FileSystemProviderCapabilities.FileReadWrite |
				FileSystemProviderCapabilities.FileOpenReadWriteClose |
				FileSystemProviderCapabilities.FileReadStream |
				FileSystemProviderCapabilities.FileFolderCopy |
				FileSystemProviderCapabilities.FileWriteUnlock |
				FileSystemProviderCapabilities.FileAtomicRead |
				FileSystemProviderCapabilities.FileAtomicWrite |
				FileSystemProviderCapabilities.FileAtomicDelete |
				FileSystemProviderCapabilities.FileClone;

			if (isLinux) {
				this._capabilities |= FileSystemProviderCapabilities.PathCaseSensitive;
			}
		}

		return this._capabilities;
	}

	//#endregion

	//#region File Metadata Resolving

	async stat(resource: URI): Promise<IStat> {
		try {
			const { stat, symbolicLink } = await SymlinkSupport.stat(this.toFilePath(resource)); // cannot use fs.stat() here to support links properly

			return {
				type: this.toType(stat, symbolicLink),
				ctime: stat.birthtime.getTime(), // intentionally not using ctime here, we want the creation time
				mtime: stat.mtime.getTime(),
				size: stat.size,
				permissions: (stat.mode & 0o200) === 0 ? FilePermission.Locked : undefined
			};
		} catch (error) {
			throw this.toFileSystemProviderError(error);
		}
	}

	private async statIgnoreError(resource: URI): Promise<IStat | undefined> {
		try {
			return await this.stat(resource);
		} catch (error) {
			return undefined;
		}
	}

	async readdir(resource: URI): Promise<[string, FileType][]> {
		try {
			const children = await Promises.readdir(this.toFilePath(resource), { withFileTypes: true });

			const result: [string, FileType][] = [];
			await Promise.all(children.map(async child => {
				try {
					let type: FileType;
					if (child.isSymbolicLink()) {
						type = (await this.stat(joinPath(resource, child.name))).type; // always resolve target the link points to if any
					} else {
						type = this.toType(child);
					}

					result.push([child.name, type]);
				} catch (error) {
					this.logService.trace(error); // ignore errors for individual entries that can arise from permission denied
				}
			}));

			return result;
		} catch (error) {
			throw this.toFileSystemProviderError(error);
		}
	}

	private toType(entry: Stats | IDirent, symbolicLink?: { dangling: boolean }): FileType {

		// Signal file type by checking for file / directory, except:
		// - symbolic links pointing to nonexistent files are FileType.Unknown
		// - files that are neither file nor directory are FileType.Unknown
		let type: FileType;
		if (symbolicLink?.dangling) {
			type = FileType.Unknown;
		} else if (entry.isFile()) {
			type = FileType.File;
		} else if (entry.isDirectory()) {
			type = FileType.Directory;
		} else {
			type = FileType.Unknown;
		}

		// Always signal symbolic link as file type additionally
		if (symbolicLink) {
			type |= FileType.SymbolicLink;
		}

		return type;
	}

	//#endregion

	//#region File Reading/Writing

	private readonly resourceLocks = new ResourceMap<Barrier>(resource => extUriBiasedIgnorePathCase.getComparisonKey(resource));

	private async createResourceLock(resource: URI): Promise<IDisposable> {
		const filePath = this.toFilePath(resource);
		this.traceLock(`[Disk FileSystemProvider]: createResourceLock() - request to acquire resource lock (${filePath})`);

		// Await pending locks for resource. It is possible for a new lock being
		// added right after opening, so we have to loop over locks until no lock
		// remains.
		let existingLock: Barrier | undefined = undefined;
		while (existingLock = this.resourceLocks.get(resource)) {
			this.traceLock(`[Disk FileSystemProvider]: createResourceLock() - waiting for resource lock to be released (${filePath})`);
			await existingLock.wait();
		}

		// Store new
		const newLock = new Barrier();
		this.resourceLocks.set(resource, newLock);

		this.traceLock(`[Disk FileSystemProvider]: createResourceLock() - new resource lock created (${filePath})`);

		return toDisposable(() => {
			this.traceLock(`[Disk FileSystemProvider]: createResourceLock() - resource lock dispose() (${filePath})`);

			// Delete lock if it is still ours
			if (this.resourceLocks.get(resource) === newLock) {
				this.traceLock(`[Disk FileSystemProvider]: createResourceLock() - resource lock removed from resource-lock map (${filePath})`);
				this.resourceLocks.delete(resource);
			}

			// Open lock
			this.traceLock(`[Disk FileSystemProvider]: createResourceLock() - resource lock barrier open() (${filePath})`);
			newLock.open();
		});
	}

	async readFile(resource: URI, options?: IFileAtomicReadOptions): Promise<Uint8Array> {
		let lock: IDisposable | undefined = undefined;
		try {
			if (options?.atomic) {
				this.traceLock(`[Disk FileSystemProvider]: atomic read operation started (${this.toFilePath(resource)})`);

				// When the read should be atomic, make sure
				// to await any pending locks for the resource
				// and lock for the duration of the read.
				lock = await this.createResourceLock(resource);
			}

			const filePath = this.toFilePath(resource);

			return await Promises.readFile(filePath);
		} catch (error) {
			throw this.toFileSystemProviderError(error);
		} finally {
			lock?.dispose();
		}
	}

	private traceLock(msg: string): void {
		if (DiskFileSystemProvider.TRACE_LOG_RESOURCE_LOCKS) {
			this.logService.trace(msg);
		}
	}

	readFileStream(resource: URI, opts: IFileReadStreamOptions, token: CancellationToken): ReadableStreamEvents<Uint8Array> {
		const stream = newWriteableStream<Uint8Array>(data => VSBuffer.concat(data.map(data => VSBuffer.wrap(data))).buffer);

		readFileIntoStream(this, resource, stream, data => data.buffer, {
			...opts,
			bufferSize: 256 * 1024 // read into chunks of 256kb each to reduce IPC overhead
		}, token);

		return stream;
	}

	async writeFile(resource: URI, content: Uint8Array, opts: IFileWriteOptions): Promise<void> {
		if (opts?.atomic !== false && opts?.atomic?.postfix && await this.canWriteFileAtomic(resource)) {
			return this.doWriteFileAtomic(resource, joinPath(resourcesDirname(resource), `${resourcesBasename(resource)}${opts.atomic.postfix}`), content, opts);
		} else {
			return this.doWriteFile(resource, content, opts);
		}
	}

	private async canWriteFileAtomic(resource: URI): Promise<boolean> {
		try {
			const filePath = this.toFilePath(resource);
			const { symbolicLink } = await SymlinkSupport.stat(filePath);
			if (symbolicLink) {
				// atomic writes are unsupported for symbolic links because
				// we need to ensure that the `rename` operation is atomic
				// and that only works if the link is on the same disk.
				// Since we do not know where the symbolic link points to
				// we refuse to write atomically.
				return false;
			}
		} catch (error) {
			// ignore stat errors here and just proceed trying to write
		}

		return true; // atomic writing supported
	}

	private async doWriteFileAtomic(resource: URI, tempResource: URI, content: Uint8Array, opts: IFileWriteOptions): Promise<void> {

		// Ensure to create locks for all resources involved
		// since atomic write involves mutiple disk operations
		// and resources.

		const locks = new DisposableStore();

		try {
			locks.add(await this.createResourceLock(resource));
			locks.add(await this.createResourceLock(tempResource));

			// Write to temp resource first
			await this.doWriteFile(tempResource, content, opts, true /* disable write lock */);

			try {

				// Rename over existing to ensure atomic replace
				await this.rename(tempResource, resource, { overwrite: true });

			} catch (error) {

				// Cleanup in case of rename error
				try {
					await this.delete(tempResource, { recursive: false, useTrash: false, atomic: false });
				} catch (error) {
					// ignore - we want the outer error to bubble up
				}

				throw error;
			}
		} finally {
			locks.dispose();
		}
	}

	private async doWriteFile(resource: URI, content: Uint8Array, opts: IFileWriteOptions, disableWriteLock?: boolean): Promise<void> {
		let handle: number | undefined = undefined;
		try {
			const filePath = this.toFilePath(resource);

			// Validate target unless { create: true, overwrite: true }
			if (!opts.create || !opts.overwrite) {
				const fileExists = await Promises.exists(filePath);
				if (fileExists) {
					if (!opts.overwrite) {
						throw createFileSystemProviderError(localize('fileExists', "File already exists"), FileSystemProviderErrorCode.FileExists);
					}
				} else {
					if (!opts.create) {
						throw createFileSystemProviderError(localize('fileNotExists', "File does not exist"), FileSystemProviderErrorCode.FileNotFound);
					}
				}
			}

			// Open
			handle = await this.open(resource, { create: true, unlock: opts.unlock }, disableWriteLock);

			// Write content at once
			await this.write(handle, 0, content, 0, content.byteLength);
		} catch (error) {
			throw await this.toFileSystemProviderWriteError(resource, error);
		} finally {
			if (typeof handle === 'number') {
				await this.close(handle);
			}
		}
	}

	private readonly mapHandleToPos = new Map<number, number>();
	private readonly mapHandleToLock = new Map<number, IDisposable>();

	private readonly writeHandles = new Map<number, URI>();

	private static canFlush: boolean = true;

	static configureFlushOnWrite(enabled: boolean): void {
		DiskFileSystemProvider.canFlush = enabled;
	}

	async open(resource: URI, opts: IFileOpenOptions, disableWriteLock?: boolean): Promise<number> {
		const filePath = this.toFilePath(resource);

		// Writes: guard multiple writes to the same resource
		// behind a single lock to prevent races when writing
		// from multiple places at the same time to the same file
		let lock: IDisposable | undefined = undefined;
		if (isFileOpenForWriteOptions(opts) && !disableWriteLock) {
			lock = await this.createResourceLock(resource);
		}

		let fd: number | undefined = undefined;
		try {

			// Determine whether to unlock the file (write only)
			if (isFileOpenForWriteOptions(opts) && opts.unlock) {
				try {
					const { stat } = await SymlinkSupport.stat(filePath);
					if (!(stat.mode & 0o200 /* File mode indicating writable by owner */)) {
						await Promises.chmod(filePath, stat.mode | 0o200);
					}
				} catch (error) {
					if (error.code !== 'ENOENT') {
						this.logService.trace(error); // ignore any errors here and try to just write
					}
				}
			}

			// Determine file flags for opening (read vs write)
			let flags: string | undefined = undefined;
			if (isFileOpenForWriteOptions(opts)) {
				if (isWindows) {
					try {

						// On Windows and if the file exists, we use a different strategy of saving the file
						// by first truncating the file and then writing with r+ flag. This helps to save hidden files on Windows
						// (see https://github.com/microsoft/vscode/issues/931) and prevent removing alternate data streams
						// (see https://github.com/microsoft/vscode/issues/6363)
						await Promises.truncate(filePath, 0);

						// After a successful truncate() the flag can be set to 'r+' which will not truncate.
						flags = 'r+';
					} catch (error) {
						if (error.code !== 'ENOENT') {
							this.logService.trace(error);
						}
					}
				}

				// We take opts.create as a hint that the file is opened for writing
				// as such we use 'w' to truncate an existing or create the
				// file otherwise. we do not allow reading.
				if (!flags) {
					flags = 'w';
				}
			} else {

				// Otherwise we assume the file is opened for reading
				// as such we use 'r' to neither truncate, nor create
				// the file.
				flags = 'r';
			}

			// Finally open handle to file path
			fd = await Promises.open(filePath, flags);

		} catch (error) {

			// Release lock because we have no valid handle
			// if we did open a lock during this operation
			lock?.dispose();

			// Rethrow as file system provider error
			if (isFileOpenForWriteOptions(opts)) {
				throw await this.toFileSystemProviderWriteError(resource, error);
			} else {
				throw this.toFileSystemProviderError(error);
			}
		}

		// Remember this handle to track file position of the handle
		// we init the position to 0 since the file descriptor was
		// just created and the position was not moved so far (see
		// also http://man7.org/linux/man-pages/man2/open.2.html -
		// "The file offset is set to the beginning of the file.")
		this.mapHandleToPos.set(fd, 0);

		// remember that this handle was used for writing
		if (isFileOpenForWriteOptions(opts)) {
			this.writeHandles.set(fd, resource);
		}

		if (lock) {
			const previousLock = this.mapHandleToLock.get(fd);

			// Remember that this handle has an associated lock
			this.traceLock(`[Disk FileSystemProvider]: open() - storing lock for handle ${fd} (${filePath})`);
			this.mapHandleToLock.set(fd, lock);

			// There is a slight chance that a resource lock for a
			// handle was not yet disposed when we acquire a new
			// lock, so we must ensure to dispose the previous lock
			// before storing a new one for the same handle, other
			// wise we end up in a deadlock situation
			// https://github.com/microsoft/vscode/issues/142462
			if (previousLock) {
				this.traceLock(`[Disk FileSystemProvider]: open() - disposing a previous lock that was still stored on same handle ${fd} (${filePath})`);
				previousLock.dispose();
			}
		}

		return fd;
	}

	async close(fd: number): Promise<void> {

		// It is very important that we keep any associated lock
		// for the file handle before attempting to call `fs.close(fd)`
		// because of a possible race condition: as soon as a file
		// handle is released, the OS may assign the same handle to
		// the next `fs.open` call and as such it is possible that our
		// lock is getting overwritten
		const lockForHandle = this.mapHandleToLock.get(fd);

		try {

			// Remove this handle from map of positions
			this.mapHandleToPos.delete(fd);

			// If a handle is closed that was used for writing, ensure
			// to flush the contents to disk if possible.
			if (this.writeHandles.delete(fd) && DiskFileSystemProvider.canFlush) {
				try {
					await Promises.fdatasync(fd); // https://github.com/microsoft/vscode/issues/9589
				} catch (error) {
					// In some exotic setups it is well possible that node fails to sync
					// In that case we disable flushing and log the error to our logger
					DiskFileSystemProvider.configureFlushOnWrite(false);
					this.logService.error(error);
				}
			}

			return await Promises.close(fd);
		} catch (error) {
			throw this.toFileSystemProviderError(error);
		} finally {
			if (lockForHandle) {
				if (this.mapHandleToLock.get(fd) === lockForHandle) {
					this.traceLock(`[Disk FileSystemProvider]: close() - resource lock removed from handle-lock map ${fd}`);
					this.mapHandleToLock.delete(fd); // only delete from map if this is still our lock!
				}

				this.traceLock(`[Disk FileSystemProvider]: close() - disposing lock for handle ${fd}`);
				lockForHandle.dispose();
			}
		}
	}

	async read(fd: number, pos: number, data: Uint8Array, offset: number, length: number): Promise<number> {
		const normalizedPos = this.normalizePos(fd, pos);

		let bytesRead: number | null = null;
		try {
			bytesRead = (await Promises.read(fd, data, offset, length, normalizedPos)).bytesRead;
		} catch (error) {
			throw this.toFileSystemProviderError(error);
		} finally {
			this.updatePos(fd, normalizedPos, bytesRead);
		}

		return bytesRead;
	}

	private normalizePos(fd: number, pos: number): number | null {

		// When calling fs.read/write we try to avoid passing in the "pos" argument and
		// rather prefer to pass in "null" because this avoids an extra seek(pos)
		// call that in some cases can even fail (e.g. when opening a file over FTP -
		// see https://github.com/microsoft/vscode/issues/73884).
		//
		// as such, we compare the passed in position argument with our last known
		// position for the file descriptor and use "null" if they match.
		if (pos === this.mapHandleToPos.get(fd)) {
			return null;
		}

		return pos;
	}

	private updatePos(fd: number, pos: number | null, bytesLength: number | null): void {
		const lastKnownPos = this.mapHandleToPos.get(fd);
		if (typeof lastKnownPos === 'number') {

			// pos !== null signals that previously a position was used that is
			// not null. node.js documentation explains, that in this case
			// the internal file pointer is not moving and as such we do not move
			// our position pointer.
			//
			// Docs: "If position is null, data will be read from the current file position,
			// and the file position will be updated. If position is an integer, the file position
			// will remain unchanged."
			if (typeof pos === 'number') {
				// do not modify the position
			}

			// bytesLength = number is a signal that the read/write operation was
			// successful and as such we need to advance the position in the Map
			//
			// Docs (http://man7.org/linux/man-pages/man2/read.2.html):
			// "On files that support seeking, the read operation commences at the
			// file offset, and the file offset is incremented by the number of
			// bytes read."
			//
			// Docs (http://man7.org/linux/man-pages/man2/write.2.html):
			// "For a seekable file (i.e., one to which lseek(2) may be applied, for
			// example, a regular file) writing takes place at the file offset, and
			// the file offset is incremented by the number of bytes actually
			// written."
			else if (typeof bytesLength === 'number') {
				this.mapHandleToPos.set(fd, lastKnownPos + bytesLength);
			}

			// bytesLength = null signals an error in the read/write operation
			// and as such we drop the handle from the Map because the position
			// is unspecificed at this point.
			else {
				this.mapHandleToPos.delete(fd);
			}
		}
	}

	async write(fd: number, pos: number, data: Uint8Array, offset: number, length: number): Promise<number> {

		// We know at this point that the file to write to is truncated and thus empty
		// if the write now fails, the file remains empty. as such we really try hard
		// to ensure the write succeeds by retrying up to three times.
		return retry(() => this.doWrite(fd, pos, data, offset, length), 100 /* ms delay */, 3 /* retries */);
	}

	private async doWrite(fd: number, pos: number, data: Uint8Array, offset: number, length: number): Promise<number> {
		const normalizedPos = this.normalizePos(fd, pos);

		let bytesWritten: number | null = null;
		try {
			bytesWritten = (await Promises.write(fd, data, offset, length, normalizedPos)).bytesWritten;
		} catch (error) {
			throw await this.toFileSystemProviderWriteError(this.writeHandles.get(fd), error);
		} finally {
			this.updatePos(fd, normalizedPos, bytesWritten);
		}

		return bytesWritten;
	}

	//#endregion

	//#region Move/Copy/Delete/Create Folder

	async mkdir(resource: URI): Promise<void> {
		try {
			await Promises.mkdir(this.toFilePath(resource));
		} catch (error) {
			throw this.toFileSystemProviderError(error);
		}
	}

	async delete(resource: URI, opts: IFileDeleteOptions): Promise<void> {
		try {
			const filePath = this.toFilePath(resource);
			if (opts.recursive) {
				let rmMoveToPath: string | undefined = undefined;
				if (opts?.atomic !== false && opts.atomic.postfix) {
					rmMoveToPath = join(dirname(filePath), `${basename(filePath)}${opts.atomic.postfix}`);
				}

				await Promises.rm(filePath, RimRafMode.MOVE, rmMoveToPath);
			} else {
				try {
					await Promises.unlink(filePath);
				} catch (unlinkError) {

					// `fs.unlink` will throw when used on directories
					// we try to detect this error and then see if the
					// provided resource is actually a directory. in that
					// case we use `fs.rmdir` to delete the directory.

					if (unlinkError.code === 'EPERM' || unlinkError.code === 'EISDIR') {
						let isDirectory = false;
						try {
							const { stat, symbolicLink } = await SymlinkSupport.stat(filePath);
							isDirectory = stat.isDirectory() && !symbolicLink;
						} catch (statError) {
							// ignore
						}

						if (isDirectory) {
							await Promises.rmdir(filePath);
						} else {
							throw unlinkError;
						}
					} else {
						throw unlinkError;
					}
				}
			}
		} catch (error) {
			throw this.toFileSystemProviderError(error);
		}
	}

	async rename(from: URI, to: URI, opts: IFileOverwriteOptions): Promise<void> {
		const fromFilePath = this.toFilePath(from);
		const toFilePath = this.toFilePath(to);

		if (fromFilePath === toFilePath) {
			return; // simulate node.js behaviour here and do a no-op if paths match
		}

		try {

			// Validate the move operation can perform
			await this.validateMoveCopy(from, to, 'move', opts.overwrite);

			// Rename
			await Promises.rename(fromFilePath, toFilePath);
		} catch (error) {

			// Rewrite some typical errors that can happen especially around symlinks
			// to something the user can better understand
			if (error.code === 'EINVAL' || error.code === 'EBUSY' || error.code === 'ENAMETOOLONG') {
				error = new Error(localize('moveError', "Unable to move '{0}' into '{1}' ({2}).", basename(fromFilePath), basename(dirname(toFilePath)), error.toString()));
			}

			throw this.toFileSystemProviderError(error);
		}
	}

	async copy(from: URI, to: URI, opts: IFileOverwriteOptions): Promise<void> {
		const fromFilePath = this.toFilePath(from);
		const toFilePath = this.toFilePath(to);

		if (fromFilePath === toFilePath) {
			return; // simulate node.js behaviour here and do a no-op if paths match
		}

		try {

			// Validate the copy operation can perform
			await this.validateMoveCopy(from, to, 'copy', opts.overwrite);

			// Copy
			await Promises.copy(fromFilePath, toFilePath, { preserveSymlinks: true });
		} catch (error) {

			// Rewrite some typical errors that can happen especially around symlinks
			// to something the user can better understand
			if (error.code === 'EINVAL' || error.code === 'EBUSY' || error.code === 'ENAMETOOLONG') {
				error = new Error(localize('copyError', "Unable to copy '{0}' into '{1}' ({2}).", basename(fromFilePath), basename(dirname(toFilePath)), error.toString()));
			}

			throw this.toFileSystemProviderError(error);
		}
	}

	private async validateMoveCopy(from: URI, to: URI, mode: 'move' | 'copy', overwrite?: boolean): Promise<void> {
		const fromFilePath = this.toFilePath(from);
		const toFilePath = this.toFilePath(to);

		let isSameResourceWithDifferentPathCase = false;
		const isPathCaseSensitive = !!(this.capabilities & FileSystemProviderCapabilities.PathCaseSensitive);
		if (!isPathCaseSensitive) {
			isSameResourceWithDifferentPathCase = isEqual(fromFilePath, toFilePath, true /* ignore case */);
		}

		if (isSameResourceWithDifferentPathCase) {

			// You cannot copy the same file to the same location with different
			// path case unless you are on a case sensitive file system
			if (mode === 'copy') {
				throw createFileSystemProviderError(localize('fileCopyErrorPathCase', "File cannot be copied to same path with different path case"), FileSystemProviderErrorCode.FileExists);
			}

			// You can move the same file to the same location with different
			// path case on case insensitive file systems
			else if (mode === 'move') {
				return;
			}
		}

		// Here we have to see if the target to move/copy to exists or not.
		// We need to respect the `overwrite` option to throw in case the
		// target exists.

		const fromStat = await this.statIgnoreError(from);
		if (!fromStat) {
			throw createFileSystemProviderError(localize('fileMoveCopyErrorNotFound', "File to move/copy does not exist"), FileSystemProviderErrorCode.FileNotFound);
		}

		const toStat = await this.statIgnoreError(to);
		if (!toStat) {
			return; // target does not exist so we are good
		}

		if (!overwrite) {
			throw createFileSystemProviderError(localize('fileMoveCopyErrorExists', "File at target already exists and thus will not be moved/copied to unless overwrite is specified"), FileSystemProviderErrorCode.FileExists);
		}

		// Handle existing target for move/copy
		if ((fromStat.type & FileType.File) !== 0 && (toStat.type & FileType.File) !== 0) {
			return; // node.js can move/copy a file over an existing file without having to delete it first
		} else {
			await this.delete(to, { recursive: true, useTrash: false, atomic: false });
		}
	}

	//#endregion

	//#region Clone File

	async cloneFile(from: URI, to: URI): Promise<void> {
		return this.doCloneFile(from, to, false /* optimistically assume parent folders exist */);
	}

	private async doCloneFile(from: URI, to: URI, mkdir: boolean): Promise<void> {
		const fromFilePath = this.toFilePath(from);
		const toFilePath = this.toFilePath(to);

		const isPathCaseSensitive = !!(this.capabilities & FileSystemProviderCapabilities.PathCaseSensitive);
		if (isEqual(fromFilePath, toFilePath, !isPathCaseSensitive)) {
			return; // cloning is only supported `from` and `to` are different files
		}

		// Implement clone by using `fs.copyFile`, however setup locks
		// for both `from` and `to` because node.js does not ensure
		// this to be an atomic operation

		const locks = new DisposableStore();

		try {
			locks.add(await this.createResourceLock(from));
			locks.add(await this.createResourceLock(to));

			if (mkdir) {
				await Promises.mkdir(dirname(toFilePath), { recursive: true });
			}

			await Promises.copyFile(fromFilePath, toFilePath);
		} catch (error) {
			if (error.code === 'ENOENT' && !mkdir) {
				return this.doCloneFile(from, to, true);
			}

			throw this.toFileSystemProviderError(error);
		} finally {
			locks.dispose();
		}
	}

	//#endregion

	//#region File Watching

	protected createUniversalWatcher(
		onChange: (changes: IFileChange[]) => void,
		onLogMessage: (msg: ILogMessage) => void,
		verboseLogging: boolean
	): AbstractUniversalWatcherClient {
		return new UniversalWatcherClient(changes => onChange(changes), msg => onLogMessage(msg), verboseLogging);
	}

	protected createNonRecursiveWatcher(
		onChange: (changes: IFileChange[]) => void,
		onLogMessage: (msg: ILogMessage) => void,
		verboseLogging: boolean
	): AbstractNonRecursiveWatcherClient {
		return new NodeJSWatcherClient(changes => onChange(changes), msg => onLogMessage(msg), verboseLogging);
	}

	//#endregion

	//#region Helpers

	private toFileSystemProviderError(error: NodeJS.ErrnoException): FileSystemProviderError {
		if (error instanceof FileSystemProviderError) {
			return error; // avoid double conversion
		}

		let resultError: Error | string = error;
		let code: FileSystemProviderErrorCode;
		switch (error.code) {
			case 'ENOENT':
				code = FileSystemProviderErrorCode.FileNotFound;
				break;
			case 'EISDIR':
				code = FileSystemProviderErrorCode.FileIsADirectory;
				break;
			case 'ENOTDIR':
				code = FileSystemProviderErrorCode.FileNotADirectory;
				break;
			case 'EEXIST':
				code = FileSystemProviderErrorCode.FileExists;
				break;
			case 'EPERM':
			case 'EACCES':
				code = FileSystemProviderErrorCode.NoPermissions;
				break;
			case 'ERR_UNC_HOST_NOT_ALLOWED':
				resultError = `${error.message}. Please update the 'security.allowedUNCHosts' setting if you want to allow this host.`;
				code = FileSystemProviderErrorCode.Unknown;
				break;
			default:
				code = FileSystemProviderErrorCode.Unknown;
		}

		return createFileSystemProviderError(resultError, code);
	}

	private async toFileSystemProviderWriteError(resource: URI | undefined, error: NodeJS.ErrnoException): Promise<FileSystemProviderError> {
		let fileSystemProviderWriteError = this.toFileSystemProviderError(error);

		// If the write error signals permission issues, we try
		// to read the file's mode to see if the file is write
		// locked.
		if (resource && fileSystemProviderWriteError.code === FileSystemProviderErrorCode.NoPermissions) {
			try {
				const { stat } = await SymlinkSupport.stat(this.toFilePath(resource));
				if (!(stat.mode & 0o200 /* File mode indicating writable by owner */)) {
					fileSystemProviderWriteError = createFileSystemProviderError(error, FileSystemProviderErrorCode.FileWriteLocked);
				}
			} catch (error) {
				this.logService.trace(error); // ignore - return original error
			}
		}

		return fileSystemProviderWriteError;
	}

	//#endregion
}<|MERGE_RESOLUTION|>--- conflicted
+++ resolved
@@ -26,21 +26,6 @@
 import { UniversalWatcherClient } from 'vs/platform/files/node/watcher/watcherClient';
 import { NodeJSWatcherClient } from 'vs/platform/files/node/watcher/nodejs/nodejsClient';
 
-<<<<<<< HEAD
-/**
- * Enable graceful-fs very early from here to have it enabled
- * in all contexts that leverage the disk file system provider.
- */
-(() => {
-	try {
-		gracefulify(fs);
-	} catch (error) {
-		// console.error(`Error enabling graceful-fs: ${toErrorMessage(error)}`);
-	}
-})();
-
-=======
->>>>>>> 00f0f260
 export class DiskFileSystemProvider extends AbstractDiskFileSystemProvider implements
 	IFileSystemProviderWithFileReadWriteCapability,
 	IFileSystemProviderWithOpenReadWriteCloseCapability,
